LOCAL_PATH:= $(call my-dir)

common_src_files := \
	VolumeManager.cpp \
	CommandListener.cpp \
	VoldCommand.cpp \
	NetlinkManager.cpp \
	NetlinkHandler.cpp \
	Process.cpp \
	Ext4.cpp \
	Fat.cpp \
	Loop.cpp \
	Devmapper.cpp \
	ResponseCode.cpp \
	CheckBattery.cpp \
	Ext4Crypt.cpp \
	VoldUtil.c \
	fstrim.c \
	cryptfs.c \
	Disk.cpp \
	VolumeBase.cpp \
	PublicVolume.cpp \
	PrivateVolume.cpp \
	EmulatedVolume.cpp \
	Utils.cpp \
	MoveTask.cpp \

common_c_includes := \
	system/extras/ext4_utils \
	system/extras/f2fs_utils \
	external/scrypt/lib/crypto \
	frameworks/native/include \
	system/security/keystore \
	hardware/libhardware/include/hardware \
	system/security/softkeymaster/include/keymaster

common_shared_libraries := \
	libsysutils \
	libbinder \
	libcutils \
	liblog \
	libdiskconfig \
	libhardware_legacy \
	liblogwrap \
	libext4_utils \
	libf2fs_sparseblock \
	libcrypto \
	libselinux \
	libutils \
	libhardware \
	libsoftkeymaster \
<<<<<<< HEAD
	libbase \
=======
	libbase
>>>>>>> 9df68a13

common_static_libraries := \
	libfs_mgr \
	libsquashfs_utils \
	libscrypt_static \
	libmincrypt \
	libbatteryservice

vold_conlyflags := -std=c11
vold_cflags := -Werror -Wall -Wno-missing-field-initializers -Wno-unused-variable -Wno-unused-parameter

include $(CLEAR_VARS)

LOCAL_ADDITIONAL_DEPENDENCIES := $(LOCAL_PATH)/Android.mk
LOCAL_MODULE := libvold
LOCAL_CLANG := true
LOCAL_SRC_FILES := $(common_src_files)
LOCAL_C_INCLUDES := $(common_c_includes)
LOCAL_SHARED_LIBRARIES := $(common_shared_libraries)
LOCAL_STATIC_LIBRARIES := $(common_static_libraries)
LOCAL_MODULE_TAGS := eng tests
LOCAL_CFLAGS := $(vold_cflags)
LOCAL_CONLYFLAGS := $(vold_conlyflags)

include $(BUILD_STATIC_LIBRARY)

include $(CLEAR_VARS)

LOCAL_ADDITIONAL_DEPENDENCIES := $(LOCAL_PATH)/Android.mk
LOCAL_MODULE:= vold
LOCAL_CLANG := true
LOCAL_SRC_FILES := \
	main.cpp \
	$(common_src_files)

LOCAL_C_INCLUDES := $(common_c_includes)
LOCAL_CFLAGS := $(vold_cflags)
LOCAL_CONLYFLAGS := $(vold_conlyflags)

ifeq ($(TARGET_HW_DISK_ENCRYPTION),true)
LOCAL_C_INCLUDES += $(TARGET_CRYPTFS_HW_PATH)
common_shared_libraries += libcryptfs_hw
LOCAL_CFLAGS += -DCONFIG_HW_DISK_ENCRYPTION
endif

LOCAL_SHARED_LIBRARIES := $(common_shared_libraries)
LOCAL_STATIC_LIBRARIES := $(common_static_libraries)

include $(BUILD_EXECUTABLE)

include $(CLEAR_VARS)

LOCAL_ADDITIONAL_DEPENDENCIES := $(LOCAL_PATH)/Android.mk
LOCAL_CLANG := true
LOCAL_SRC_FILES:= vdc.cpp
LOCAL_MODULE:= vdc
LOCAL_SHARED_LIBRARIES := libcutils
LOCAL_CFLAGS := $(vold_cflags)
LOCAL_CONLYFLAGS := $(vold_conlyflags)

include $(BUILD_EXECUTABLE)<|MERGE_RESOLUTION|>--- conflicted
+++ resolved
@@ -49,11 +49,7 @@
 	libutils \
 	libhardware \
 	libsoftkeymaster \
-<<<<<<< HEAD
-	libbase \
-=======
 	libbase
->>>>>>> 9df68a13
 
 common_static_libraries := \
 	libfs_mgr \
